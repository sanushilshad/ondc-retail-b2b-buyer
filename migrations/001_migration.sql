
CREATE EXTENSION IF NOT EXISTS "uuid-ossp";
CREATE TYPE user_type AS ENUM (
  'guest',
  'user',
  'member',
  'agent',
  'superadmin',
  'admin'
);

CREATE TYPE status AS ENUM (
  'active',
  'inactive',
  'pending',
  'archived'
);

CREATE TYPE "data_source" AS ENUM (
  'place_order',
  'ondc',
  'rapidor'
);

CREATE TABLE IF NOT EXISTS user_account(
    id uuid PRIMARY KEY,
    is_test_user BOOLEAN NOT NULL DEFAULT false,
    username TEXT NOT NULL UNIQUE,
    international_dialing_code TEXT NOT NULL,
    mobile_no TEXT NOT NULL,
    source data_source NOT NULL,
    email TEXT NOT NULL,
    display_name TEXT NOT NULL,
    user_account_number TEXT NOT NULL,
    alt_user_account_number TEXT NOT NULL,
    is_active status DEFAULT 'active'::status,
    created_by uuid NOT NULL,
    vectors jsonb NOT NULL,
    updated_by uuid,
    deleted_by uuid,
    created_on TIMESTAMPTZ NOT NULL,
    updated_on TIMESTAMPTZ,
    deleted_on TIMESTAMPTZ,
    is_deleted BOOLEAN NOT NULL DEFAULT false,
    subscriber_id TEXT NOT NULL
);

ALTER TABLE user_account ADD CONSTRAINT user_mobile_uq UNIQUE (mobile_no);
ALTER TABLE user_account ADD CONSTRAINT user_username_uq UNIQUE (username);
ALTER TABLE user_account ADD CONSTRAINT user_email_uq UNIQUE (email);

CREATE TYPE "user_auth_identifier_scope" AS ENUM (
  'otp',
  'password',
  'google',
  'facebook',
  'microsoft',
  'apple',
  'token',
  'auth_app',
  'qr',
  'email'
);

CREATE TYPE auth_context_type AS ENUM (
  'user_account',
  'business_account'
);

CREATE TABLE IF NOT EXISTS auth_mechanism (
  id uuid PRIMARY KEY,
  user_id uuid NOT NULL,
  auth_scope user_auth_identifier_scope NOT NULL,
  auth_identifier text NOT NULL,
  auth_context auth_context_type NOT NULL, 
  secret TEXT,
  valid_upto TIMESTAMPTZ,
  is_active status DEFAULT 'active'::status NOT NULL,
  created_on TIMESTAMPTZ,
  updated_on TIMESTAMPTZ,
  deleted_on TIMESTAMPTZ,
  created_by TEXT,
  updated_by TEXT,
  deleted_by TEXT,
  is_deleted BOOLEAN DEFAULT false
);

ALTER TABLE auth_mechanism ADD CONSTRAINT fk_auth_user FOREIGN KEY (user_id) REFERENCES user_account (id) ON DELETE CASCADE;
ALTER TABLE auth_mechanism ADD CONSTRAINT fk_auth_user_id_auth_scope UNIQUE (user_id, auth_scope, auth_context);



CREATE TYPE customer_type AS ENUM (
  'na',
  'buyer',
  'seller',
  'brand',
  'logistic_partner',
  'payment_aggregator',
  'virtual_operator',
  'external_partner'
);



CREATE TABLE IF NOT EXISTS role (
  id uuid PRIMARY KEY,
  role_name TEXT NOT NULL,
  role_status status  NOT NULL,
  created_on TIMESTAMPTZ NOT NULL,
  updated_on TIMESTAMPTZ,
  deleted_on TIMESTAMPTZ,
  created_by uuid NOT NULL,
  updated_by uuid,
  deleted_by uuid,
  is_deleted BOOLEAN  NOT NULL DEFAULT false
);

ALTER TABLE role ADD CONSTRAINT unique_role_name UNIQUE (role_name);

CREATE TABLE IF NOT EXISTS user_role (
  id uuid PRIMARY KEY,
  user_id uuid NOT NULL,
  role_id uuid NOT NULL,
  created_on TIMESTAMPTZ NOT NULL,
  updated_on TIMESTAMPTZ,
  deleted_on TIMESTAMPTZ,
  created_by uuid NOT NULL,
  updated_by uuid,
  deleted_by uuid,
  is_deleted BOOLEAN NOT NULL DEFAULT false
);

ALTER TABLE user_role ADD CONSTRAINT fk_role_id FOREIGN KEY ("role_id") REFERENCES role ("id") ON DELETE CASCADE;
ALTER TABLE user_role ADD CONSTRAINT fk_user_id FOREIGN KEY ("user_id") REFERENCES user_account ("id") ON DELETE CASCADE;
ALTER TABLE user_role ADD CONSTRAINT user_role_pk UNIQUE (user_id, role_id);

CREATE TABLE IF NOT EXISTS permission (
  id uuid PRIMARY KEY,
  permission_name TEXT,
  permission_description TEXT,
  created_on TIMESTAMPTZ,
  updated_on TIMESTAMPTZ,
  deleted_on TIMESTAMPTZ,
  created_by uuid,
  updated_by uuid,
  deleted_by uuid,
  is_deleted BOOLEAN NOT NULL DEFAULT false
);

CREATE TABLE IF NOT EXISTS role_permission (
  id uuid PRIMARY KEY,
  role_id uuid,
  permission_id uuid,
  created_on TIMESTAMPTZ,
  updated_on TIMESTAMPTZ,
  deleted_on TIMESTAMPTZ,
  created_by uuid,
  updated_by uuid,
  deleted_by uuid,
  is_deleted BOOLEAN NOT NULL DEFAULT false
);


ALTER TABLE role_permission ADD CONSTRAINT "fk_permission_id" FOREIGN KEY ("permission_id") REFERENCES permission ("id") ON DELETE CASCADE;
ALTER TABLE role_permission ADD CONSTRAINT "fk_role_id" FOREIGN KEY ("role_id") REFERENCES role ("id") ON DELETE CASCADE;
ALTER TABLE permission ADD CONSTRAINT permission_name UNIQUE (permission_name);
ALTER TABLE role_permission ADD CONSTRAINT permission_role_id UNIQUE (permission_id, role_id);


CREATE TABLE IF NOT EXISTS communication (
  id uuid PRIMARY KEY,
  message TEXT NOT NULL,
  created_on TIMESTAMPTZ NOT NULL,
  created_by TEXT NOT NULL,
  media_list TEXT[]
);

CREATE TYPE kyc_status AS ENUM (
  'pending',
  'on-hold',
  'rejected',
  'completed'
);

CREATE TYPE trade_type as ENUM (
  'domestic',
  'export'
);

CREATE TYPE merchant_type as ENUM (
  'fpo',
  'manufacturer',
  'restaurant',
  'grocery',
  'mall',
  'supermart',
  'store',
  'other'
);

CREATE TABLE IF NOT EXISTS business_account (
  id uuid PRIMARY KEY,
  business_account_number TEXT NOT NULL,
  alt_business_account_number TEXT NOT NULL,
  company_name TEXT NOT NULL,
  vectors jsonb NOT NULL,
  default_vector_type TEXT NOT NULL,
  proofs jsonb NOT NULL,
  customer_type customer_type NOT NULL,
  merchant_type merchant_type NOT NULL,
  trade trade_type[],
  tags TEXT[],
  is_active status DEFAULT 'inactive'::status NOT NULL,
  source data_source NOT NULL,
  opening_time TIME,
  closing_time TIME,
  kyc_status kyc_status DEFAULT 'pending'::kyc_status NOT NULL,
  kyc_completed_by uuid,
  metadata_json jsonb,
  created_by  uuid NOT NULL,
  created_on TIMESTAMPTZ NOT NULL,
  updated_by uuid,
  updated_on TIMESTAMPTZ,
  deleted_by uuid,
  deleted_on TIMESTAMPTZ,
  is_deleted BOOLEAN NOT NULL DEFAULT false,
  is_test_account BOOLEAN NOT NULL DEFAULT false,
  subscriber_id TEXT NOT NULL

);

CREATE TABLE IF NOT EXISTS business_user_relationship (
  id uuid PRIMARY KEY,
  user_id uuid NOT NULL,
  business_id uuid NOT NULL,
  role_id uuid NOT NULL,
  verified BOOLEAN NOT NULL DEFAULT false,
  created_on TIMESTAMPTZ NOT NULL,
  updated_on TIMESTAMPTZ,
  created_by uuid NOT NULL,
  updated_by uuid
);


ALTER TABLE business_user_relationship ADD CONSTRAINT "fk_user_id" FOREIGN KEY ("user_id") REFERENCES user_account ("id") ON DELETE CASCADE;
ALTER TABLE business_user_relationship ADD CONSTRAINT "fk_business_id" FOREIGN KEY ("business_id") REFERENCES business_account ("id") ON DELETE CASCADE;
ALTER TABLE business_user_relationship ADD CONSTRAINT "fk_role_id" FOREIGN KEY ("role_id") REFERENCES role ("id") ON DELETE CASCADE;
ALTER TABLE business_user_relationship ADD CONSTRAINT user_business_role UNIQUE (user_id, business_id, role_id);


CREATE TYPE network_participant_type AS ENUM (
  'buyer',
  'seller'
);

CREATE TYPE ondc_np_fee_type AS ENUM (
  'percent',
  'amount'
);


CREATE TABLE IF NOT EXISTS registered_network_participant (
  id uuid PRIMARY KEY,
  name TEXT NOT NULL,
  code TEXT NOT NULL,
  subscriber_id TEXT NOT NULL,
  subscriber_uri TEXT NOT NULL,
  signing_key TEXT NOT NULL,
  network_participant_type network_participant_type NOT NULL,
  logo TEXT NOT NULL,
  long_description TEXT NOT NULL,
  short_description TEXT NOT NULL,
  unique_key_id TEXT NOT NULL,
  created_on TIMESTAMPTZ NOT NULL DEFAULT CURRENT_TIMESTAMP,
  created_by uuid NOT NULL,
  fee_type ondc_np_fee_type DEFAULT 'percent'::ondc_np_fee_type NOT NULL,
  fee_value DECIMAL(20, 3) NOT NULL DEFAULT 0.00
);

ALTER TABLE registered_network_participant ADD CONSTRAINT registered_network_participant_constraint UNIQUE (subscriber_id, network_participant_type);





CREATE TYPE payment_type AS ENUM (
  'pre_paid',
  'cash_on_delivery',
  'credit'
);

CREATE TYPE product_search_type AS ENUM (
  'item',
  'fulfillment',
  'category',
  'city'
);

CREATE TYPE fulfillment_type AS ENUM (
  'delivery',
  'self_pickup'
);

CREATE TABLE IF NOT EXISTS search_request (
  id SERIAL NOT NULL PRIMARY KEY,
  message_id uuid NOT NULL,
  transaction_id uuid NOT NULL,
  business_id uuid NOT NULL,
  user_id uuid NOT NULL,
  device_id TEXT NOT NULL,
  created_on TIMESTAMPTZ NOT NULL,
  update_cache BOOLEAN DEFAULT false NOT NULL,
  query TEXT NOT NULL,
  payment_type payment_type,
  domain_category_code TEXT NOT NULL,
  search_type product_search_type NOT NULL,
  fulfillment_type fulfillment_type
);

CREATE TYPE ondc_network_participant_type AS ENUM (
  'BAP',
  'BPP'
);


CREATE TABLE IF NOT EXISTS network_participant (
  id uuid PRIMARY KEY,
  subscriber_id TEXT NOT NULL,
  br_id TEXT NOT NULL,
  subscriber_url TEXT NOT NULL,
  signing_public_key TEXT NOT NULL,
  domain TEXT NOT NULL,
  encr_public_key TEXT NOT NULL,
  type ondc_network_participant_type NOT NULL,
  uk_id TEXT NOT NULL,
  created_on TIMESTAMPTZ NOT NULL DEFAULT CURRENT_TIMESTAMP
);
ALTER TABLE network_participant ADD CONSTRAINT network_participant_constraint UNIQUE (subscriber_id, type);



CREATE TABLE IF NOT EXISTS ondc_seller_product_info (
    id SERIAL NOT NULL PRIMARY KEY,
    seller_subscriber_id TEXT NOT NULL,
    provider_id TEXT NOT NULL,
    provider_name TEXT,
    item_id TEXT NOT NULL,
    item_code TEXT NOT NULL,
    item_name TEXT NOT NULL,
    tax_rate DECIMAL(5, 2) NOT NULL,
    images JSONB NOT NULL,
    mrp DECIMAL(20, 3) NOT NULL DEFAULT 0.0,
    unit_price DECIMAL(20, 3) NOT NULL DEFAULT 0.0,
    created_on TIMESTAMPTZ NOT NULL DEFAULT CURRENT_TIMESTAMP
);
ALTER TABLE ondc_seller_product_info ADD CONSTRAINT ondc_seller_product_info_constraint UNIQUE (seller_subscriber_id, provider_id, item_id);

CREATE TABLE IF NOT EXISTS ondc_buyer_order_req (
    id SERIAL NOT NULL PRIMARY KEY,
    message_id uuid NOT NULL,
    transaction_id uuid NOT NULL,
    user_id uuid,
    business_id uuid,
    device_id TEXT NULL,
    action_type TEXT NOT NULL,
    request_payload JSONB NOT NULL,
    created_on TIMESTAMPTZ NOT NULL DEFAULT CURRENT_TIMESTAMP
);


CREATE TYPE commerce_data_type AS ENUM (
  'sale_order',
  'purchase_order'
);

CREATE TYPE  tax_type AS ENUM(
  'gst'
);

CREATE TYPE currency_code_type AS ENUM (
  'INR',
  'SGD',
  'AED',
  'GHS'
);

CREATE TYPE buyer_commerce_status AS ENUM(
  'quote_requested',
  'quote_accepted',
  'quote_rejected',
  'initialized',
  'created',
  'accepted',
  'in_progess',
  'completed',
  'cancelled'
);


CREATE TABLE IF NOT EXISTS buyer_commerce_data(
  id uuid PRIMARY KEY,
  urn TEXT,
  external_urn uuid NOT NULL,
  record_type commerce_data_type NOT NULL,
  record_status buyer_commerce_status NOT NULL,
  domain_category_code TEXT NOT NULL,
  buyer_id uuid NOT NULL,
  seller_id TEXT NOT NULL,
  buyer_name TEXT NOT NULL,
  seller_name TEXT,
  payment_data_json JSONB,
  source data_source NOT NULL,
  created_on timestamptz NOT NULL,
  updated_on timestamptz,
  deleted_on timestamptz,
  is_deleted BOOLEAN DEFAULT false,
  created_by uuid NOT NULL,
  grand_total DECIMAL(20, 3),
  buyer_chat_link TEXT,
  seller_chat_link TEXT,
  bpp_id TEXT NOT NULL,
  bpp_uri TEXT NOT NULL,
  bap_id TEXT NOT NULL,
  bap_uri TEXT NOT NULL,
  is_import BOOLEAN NOT NULL,
  quote_ttl TEXT NOT NULL,
  currency_code currency_code_type
);

ALTER TABLE buyer_commerce_data ADD CONSTRAINT buyer_commerce_data_uq UNIQUE (external_urn);

CREATE TABLE IF NOT EXISTS buyer_commerce_data_line(
  id uuid PRIMARY KEY,
  commerce_data_id uuid NOT NULL,
  item_id TEXT NOT NULL,
  item_image TEXT NOT NULL,
  item_name TEXT NOT NULL,
  item_code TEXT,
  qty DECIMAL(20, 2) NOT NULL,
  tax_rate DECIMAL(5, 2) NOT NULL DEFAULT 0.0,
  location_ids JSONB,
  fulfillment_ids JSONB,
  mrp DECIMAL(20, 3) NOT NULL DEFAULT 0.0,
  tax_value DECIMAL(20, 3) NOT NULL DEFAULT 0.0,
  unit_price DECIMAL(20, 3) NOT NULL DEFAULT 0.0,
  gross_total DECIMAL(20, 3) NOT NULL DEFAULT 0.0,
  available_qty DECIMAL(20, 2),
  discount_amount DECIMAL(20, 2) NOT NULL DEFAULT 0.0

);

ALTER TABLE buyer_commerce_data_line ADD CONSTRAINT commerce_data_fk FOREIGN KEY ("commerce_data_id") REFERENCES buyer_commerce_data ("id") ON DELETE CASCADE;
ALTER TABLE buyer_commerce_data_line ADD CONSTRAINT buyer_commerce_raw_data_uq UNIQUE (commerce_data_id, item_code);


CREATE TYPE commerce_fulfillment_status_type AS ENUM(
  'agent_assigned',
  'packed',
  'out_for_delivery',
  'order_picked_up',
  'searching_for_agent',
  'pending',
  'order_delivered',
  'cancelled'
);

<<<<<<< HEAD
CREATE TYPE fulfillment_servicability_status_type as ENUM(
  'serviceable',
  'non_serviceable'
);

CREATE TYPE inco_term_type AS ENUM (
    'EXW',
    'CIF',
    'FOB',
    'DAP',
    'DDP'
);

=======
>>>>>>> caece956
CREATE TABLE IF NOT EXISTS buyer_commerce_fulfillment_data(
  id uuid PRIMARY KEY,
  commerce_data_id uuid NOT NULL,
  fulfillment_id TEXT NOT NULL,
  fulfillment_type fulfillment_type NOT NULL,
  fulfillment_status commerce_fulfillment_status_type DEFAULT 'pending'::commerce_fulfillment_status_type NOT NULL,
  inco_terms inco_term_type,
  place_of_delivery TEXT,
  vectors JSONB,
  remark TEXT,
  provider_name TEXT,
  tat TEXT,
  tracking BOOLEAN,
  category TEXT,
  servicable_status fulfillment_servicability_status_type,
  pickup_data JSONB,
  drop_off_data JSONB,
  created_on TIMESTAMPTZ NOT NULL DEFAULT CURRENT_TIMESTAMP
);
<<<<<<< HEAD

=======
>>>>>>> caece956
ALTER TABLE buyer_commerce_fulfillment_data ADD CONSTRAINT commerce_fulfillment_fk FOREIGN KEY ("commerce_data_id") REFERENCES buyer_commerce_data ("id") ON DELETE CASCADE;
ALTER TABLE buyer_commerce_fulfillment_data ADD CONSTRAINT buyer_commerce_fulfillment_data_uq UNIQUE (commerce_data_id, fulfillment_id);


CREATE TABLE IF NOT EXISTS buyer_commerce_fulfillment_data_line(
  id uuid PRIMARY KEY,
  commerce_fulfillment_id uuid NOT NULL,
  seller_id TEXT NOT NULL,
  item_code TEXT NOT NULL,
  item_count int NOT NULL
);

ALTER TABLE buyer_commerce_fulfillment_data_line ADD CONSTRAINT commerce_fulfillment_raw_fk FOREIGN KEY ("commerce_fulfillment_id") REFERENCES buyer_commerce_fulfillment_data ("id") ON DELETE CASCADE;
<<<<<<< HEAD
ALTER TABLE buyer_commerce_fulfillment_data_line ADD CONSTRAINT commerce_fulfillment_raw_data_uq UNIQUE (commerce_fulfillment_id, seller_id, item_code);



CREATE TABLE IF NOT EXISTS buyer_commerce_payment(
  id uuid PRIMARY KEY,
  commerce_data_id uuid NOT NULL,
  collected_by ondc_network_participant_type,
  payment_type payment_type
);
ALTER TABLE buyer_commerce_payment ADD CONSTRAINT buyer_commerce_payment_fk FOREIGN KEY ("commerce_data_id") REFERENCES buyer_commerce_data ("id") ON DELETE CASCADE;


=======
ALTER TABLE buyer_commerce_fulfillment_data_line ADD CONSTRAINT commerce_fulfillment_raw_data_uq UNIQUE (commerce_fulfillment_id, item_code);



>>>>>>> caece956
CREATE TABLE IF NOT EXISTS  buyer_order_status_history(
  id uuid PRIMARY KEY,
  order_id TEXT NOT NULL,
  seller_id TEXT NOT NULL,
  fulfillment_id TEXT,
  status TEXT NOT NULL,
  created_on TEXT NOT NULL
);<|MERGE_RESOLUTION|>--- conflicted
+++ resolved
@@ -465,7 +465,6 @@
   'cancelled'
 );
 
-<<<<<<< HEAD
 CREATE TYPE fulfillment_servicability_status_type as ENUM(
   'serviceable',
   'non_serviceable'
@@ -479,8 +478,6 @@
     'DDP'
 );
 
-=======
->>>>>>> caece956
 CREATE TABLE IF NOT EXISTS buyer_commerce_fulfillment_data(
   id uuid PRIMARY KEY,
   commerce_data_id uuid NOT NULL,
@@ -500,10 +497,7 @@
   drop_off_data JSONB,
   created_on TIMESTAMPTZ NOT NULL DEFAULT CURRENT_TIMESTAMP
 );
-<<<<<<< HEAD
-
-=======
->>>>>>> caece956
+
 ALTER TABLE buyer_commerce_fulfillment_data ADD CONSTRAINT commerce_fulfillment_fk FOREIGN KEY ("commerce_data_id") REFERENCES buyer_commerce_data ("id") ON DELETE CASCADE;
 ALTER TABLE buyer_commerce_fulfillment_data ADD CONSTRAINT buyer_commerce_fulfillment_data_uq UNIQUE (commerce_data_id, fulfillment_id);
 
@@ -517,7 +511,6 @@
 );
 
 ALTER TABLE buyer_commerce_fulfillment_data_line ADD CONSTRAINT commerce_fulfillment_raw_fk FOREIGN KEY ("commerce_fulfillment_id") REFERENCES buyer_commerce_fulfillment_data ("id") ON DELETE CASCADE;
-<<<<<<< HEAD
 ALTER TABLE buyer_commerce_fulfillment_data_line ADD CONSTRAINT commerce_fulfillment_raw_data_uq UNIQUE (commerce_fulfillment_id, seller_id, item_code);
 
 
@@ -531,12 +524,10 @@
 ALTER TABLE buyer_commerce_payment ADD CONSTRAINT buyer_commerce_payment_fk FOREIGN KEY ("commerce_data_id") REFERENCES buyer_commerce_data ("id") ON DELETE CASCADE;
 
 
-=======
 ALTER TABLE buyer_commerce_fulfillment_data_line ADD CONSTRAINT commerce_fulfillment_raw_data_uq UNIQUE (commerce_fulfillment_id, item_code);
 
 
 
->>>>>>> caece956
 CREATE TABLE IF NOT EXISTS  buyer_order_status_history(
   id uuid PRIMARY KEY,
   order_id TEXT NOT NULL,
